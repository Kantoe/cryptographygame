#include "gui_fltk.h"
#include <FL/Fl.H>
#include <FL/Fl_Window.H>
#include <FL/Fl_Box.H>
#include <FL/Fl_Input.H>
#include <FL/Fl_Button.H>
#include <FL/Fl_Choice.H>
#include <FL/Fl_Text_Display.H>
#include <FL/Fl_Text_Buffer.H>
#include <FL/fl_ask.H>

extern "C" {
#include "cryptography_game_util.h"
}

#define SLEEP 5000
#define SECONDS 0
#define MAX_COMMAND_LENGTH 250
#define COMMAND_BUFFER_SIZE 512
#define COMMAND_MESSAGE_SIZE 1024
#define MAX_OPENSSL_LENGTH 225
#define FIRST_ENC_LIST_INDEX 0
#define MESSAGE_WINDOW_ARGS 300, 100, "Message"
#define MESSAGE_WINDOW_BOX_ARGS 10, 10, 280, 40
#define MESSAGE_WINDOW_BUTTON_ARGS 110, 60, 80, 30, "OK"
#define WIN_WIDTH_ALIGNMENT
#define TEXT_DISPLAY_DIMS(margin, win_w, h) margin, margin, win_w - 2 * margin, h
#define TEXT_SIZE 14
#define CWD_LABEL_DIMS(margin, win_w, y)  margin, y, win_w - 2 * margin, 20
#define CMD_LABEL_DIMS(margin, y, width)  margin, y, width, 20
#define CMD_INPUT_DIMS(margin, y, width)  margin, y + 25, width, 30
#define ENC_LABEL_DIMS(x, y, width)  x, y - 25, width, 20
#define ENC_CHOICE_DIMS(x, y, width)  x, y, width, 30
#define KEY_LABEL_DIMS(x, y, width)  x + width + 10, y - 25, width, 20
#define KEY_INPUT_DIMS(x, y, width)  x + width + 10, y, width, 30
#define PATH_LABEL_DIMS(x, y, width)  x + 2 * (width + 10), y - 25, width, 20
#define PATH_INPUT_DIMS(x, y, width)  x + 2 * (width + 10), y, width, 30
#define ENCRYPTION_SECTION_MARGIN_MULTIPLIER 3
#define ENCRYPTION_SECTION_WIDTH_PCT 35
#define ENCRYPTION_CONTROL_GAP 20
#define ENCRYPTION_CONTROL_COUNT 3
#define ENCRYPTION_BTN_WIDTH 100
#define ENCRYPTION_BTN_HEIGHT 30
#define ENCRYPTION_BTN_Y_OFFSET 40
#define ENCRYPTION_PCT_DIVISOR 100
#define WINDOW_SIZE_PCT 80
#define MARGIN_SIZE 20
#define COMMAND_SECTION_WIDTH_PCT 60
#define TEXT_DISPLAY_HEIGHT_MULTIPLIER 4
#define TEXT_DISPLAY_MARGIN_MULTIPLIER 5
#define TEXT_DISPLAY_OFFSET 20
#define COMMAND_MARGIN_MULTIPLIER 3
#define Y_POS_MARGIN_MULTIPLIER 2
#define Y_POS_INCREMENT_A 20
#define Y_POS_INCREMENT_B 10
#define ELEMENT_HEIGHT 30


/**
 * Modal window for displaying messages to the user
 * Components:
 *   win: Main window container
 *   box: Text display box
 *   btn: OK button for dismissal
 * Operation:
 *   - Created dynamically when message needs to be shown
 *   - Displays modal until user dismisses
 *   - Self-deletes after closing
 */
struct MessageWindow {
    Fl_Window *win;
    Fl_Box *box;
    Fl_Button *btn;

    explicit MessageWindow(const char *message) {
        win = new Fl_Window(MESSAGE_WINDOW_ARGS);
        box = new Fl_Box(MESSAGE_WINDOW_BOX_ARGS, message);
        box->align(FL_ALIGN_CENTER | FL_ALIGN_INSIDE);
        btn = new Fl_Button(MESSAGE_WINDOW_BUTTON_ARGS);
        btn->callback(close_cb, this);
        win->end();
        win->set_modal();
        win->show();
    }

    ~MessageWindow() {
        delete btn; // Free button first
        delete box; // Free text box
        delete win; // Finally, free window
    }

    static void close_cb(Fl_Widget *, void *data) {
        auto *msgWin = static_cast<MessageWindow *>(data);
        msgWin->win->hide();
        Fl::repeat_timeout(SECONDS, delete_cb, msgWin); // Safe delayed delete
    }

    static void delete_cb(void *data) {
        delete static_cast<MessageWindow *>(data); // Delete safely
    }
};

/**
 * Shows a modal message window
 * Args:
 *   message: Text string to display in the window
 * Operation:
 *   - Creates MessageWindow with provided text
 *   - Shows window modal
 *   - Window self-deletes when closed
 * Returns: void
 */
void display_message(const char *message) {
    new MessageWindow(message);
}

/**
 * Main application GUI container and state
 * Components:
 *   window: Main application window
 *   text_display: Output text area
 *   text_buffer: Buffer for text display
 *   command_input: Command entry field
 *   key_input: Encryption key input
 *   file_path_input: File path input
 *   encryption_choice: Encryption method selector
 *   cwd_label: Current working directory display
 *   submit_button: Decrypt action button
 *   socket_fd: Server communication socket
 *   cmd_label: Command input label
 *   enc_label: Encryption selector label
 *   key_label: Key input label
 *   path_label: File path label
 *   connection_closed: Connection status flag
 * Operation:
 *   - Initialized at program start
 *   - Maintains all GUI state
 *   - Accessed through global pointer
 *   - Cleaned up on program exit
 */
typedef struct {
    Fl_Window *window;
    Fl_Text_Display *text_display;
    Fl_Text_Buffer *text_buffer;
    Fl_Input *command_input;
    Fl_Input *key_input;
    Fl_Input *file_path_input;
    Fl_Choice *encryption_choice;
    Fl_Box *cwd_label;
    Fl_Button *submit_button;
    int socket_fd;
    const unsigned char *encryption_key;
    Fl_Box *cmd_label;
    Fl_Box *enc_label;
    Fl_Box *key_label;
    Fl_Box *path_label;
    bool connection_closed;
} GuiComponents;

static GuiComponents *gui = nullptr;

static const char *encryption_methods[] = {
    "None",
    "aes-256-cbc",
    "aes-128-cbc",
    "des-ede3",
    nullptr
};

/**
 * Updates connection state and notifies user
 * Args:
 *   is_closed: Boolean indicating if connection is closed
 * Operation:
 *   - Sets global connection status
 *   - Displays notification if connection closed
 *   - Updates UI state
 * Returns: void
 */
void set_connection_status(const bool is_closed) {
    if (gui) {
        gui->connection_closed = is_closed;
        if (is_closed) {
            display_message("Connection closed, close window");
        }
    }
}

/**
 * Updates working directory display
 * Args:
 *   new_cwd: String containing new working directory path
 * Operation:
 *   - Updates CWD label if GUI exists
 *   - Triggers window redraw
 * Returns: void
 */
void update_cwd_label(const char *new_cwd) {
    if (gui && gui->cwd_label) {
        gui->cwd_label->copy_label(new_cwd);
        gui->window->redraw();
    }
}

/**
 * Adds text to main display area
 * Args:
 *   message: Text string to append
 * Operation:
 *   - Appends to text buffer if GUI exists
 *   - Triggers text display redraw
 * Returns: void
 */
void append_to_text_view(const char *message) {
    if (gui && gui->text_buffer) {
        usleep(SLEEP);
        gui->text_buffer->append(message);
        gui->text_display->redraw();
    }
}

/**
 * Window deletion callback
 * Args:
 *   data: Pointer to window to delete
 * Operation:
 *   - Casts data to Fl_Window
 *   - Deletes after FLTK processes events
 * Returns: void
 */
void delete_win_cb(void *data) {
    delete static_cast<Fl_Window *>(data); // Safe delete after FLTK processes events
}

/**
 * Window close handler
 * Args:
 *   widget: Triggering widget (unused)
 *   data: Window to close
 * Operation:
 *   - Hides window
 *   - Schedules deletion
 * Returns: void
 */
void close_cb(Fl_Widget *, void *data) {
    auto *win = static_cast<Fl_Window *>(data);
    win->hide();
    Fl::add_timeout(SECONDS, delete_win_cb, win); // Schedule safe deletion
}

/**
 * Processes standard commands
 * Args:
 *   command: Command string to execute
 * Operation:
 *   - Validates command and connection
 *   - Prepares and sends to server
 *   - Updates display
 * Returns: void
 */
static void handle_regular_command(const char *command) {
    if (!gui) return;
    if (gui->connection_closed) {
        display_message("Connection closed, close window");
        return;
    }
    if (strlen(command) == 0 || strlen(command) > MAX_COMMAND_LENGTH) {
        display_message("Unsupported command");
        return;
    }
    char buffer[COMMAND_BUFFER_SIZE];
    prepare_buffer(buffer, sizeof(buffer), command, "CMD");
<<<<<<< HEAD
    s_send(gui->socket_fd, gui->encryption_key, buffer, strlen(buffer));
=======
    s_send(gui->socket_fd, buffer, strlen(buffer));
>>>>>>> 0bd4e9fb
    char message[COMMAND_MESSAGE_SIZE];
    snprintf(message, sizeof(message), ":$> %s\n", command);
    append_to_text_view(message);
}

/**
 * Processes file decryption operations
 * Operation:
 *   - Validates encryption parameters
 *   - Constructs OpenSSL command
 *   - Sends to server
 *   - Resets input fields
 * Returns: void
 */
static void handle_encryption_command() {
    if (!gui) return;
    if (gui->connection_closed) {
        display_message("Connection closed, close window");
        return;
    }
    const char *encryption_method = gui->encryption_choice->text();
    const char *key = gui->key_input->value();
    const char *path = gui->file_path_input->value();
    if (strcmp(encryption_method, "None") == CMP_EQUAL || strlen(key) == 0 || strlen(path) == 0 ||
        strlen(key) + strlen(path) > MAX_OPENSSL_LENGTH) {
        display_message("Unsupported command");
        return;
    }
    char command[COMMAND_BUFFER_SIZE];
    snprintf(command, sizeof(command), "openssl enc -d -%s -in %s -out %s.dec -k %s -pbkdf2 && mv %s.dec %s",
             encryption_method, path, path, key, path, path);
    char buffer[COMMAND_MESSAGE_SIZE];
    prepare_buffer(buffer, sizeof(buffer), command, "CMD");
    s_send(gui->socket_fd, gui->encryption_key, buffer, strlen(buffer));
}

/**
 * Handles command input events
 * Args:
 *   w: Triggering widget
 *   data: User data (unused)
 * Operation:
 *   - Gets command from input
 *   - Processes command
 *   - Clears input field
 * Returns: void
 */
static void command_input_callback(Fl_Widget *w, void *) {
    auto *input = dynamic_cast<Fl_Input *>(w);
    const char *command = input->value();
    handle_regular_command(command);
    input->value(""); // Clear the input after sending
}

/**
 * Handles decrypt button clicks
 * Args:
 *   widget: Triggering widget (unused)
 *   data: User data (unused)
 * Operation:
 *   - Triggers decryption
 *   - Resets input fields
 * Returns: void
 */
static void submit_callback(Fl_Widget *, void *) {
    handle_encryption_command();
    gui->encryption_choice->value(FIRST_ENC_LIST_INDEX);
    gui->key_input->value("");
    gui->file_path_input->value("");
}

/**
 * Frees GUI resources
 * Operation:
 *   - Deletes widgets in reverse order
 *   - Frees GUI structure
 *   - Nulls global pointer
 * Returns: void
 */
void cleanup_gui() {
    if (!gui) return;
    // Delete all widgets in reverse order of creation
    delete gui->submit_button;
    delete gui->file_path_input;
    delete gui->key_input;
    delete gui->encryption_choice;
    delete gui->command_input;
    // Delete all labels
    delete gui->path_label;
    delete gui->key_label;
    delete gui->enc_label;
    delete gui->cmd_label;
    delete gui->cwd_label;
    // Delete text display components
    delete gui->text_display;
    delete gui->text_buffer;
    // Delete the window
    delete gui->window;
    // Delete the structure itself
    delete gui;
    gui = nullptr;
}

/**
 * Initializes text display area
 * Args:
 *   gui: Pointer to GUI components
 *   margin: Window margin size
 *   win_w: Window width
 *   text_display_h: Height of text display area
 */
void initialize_text_display(GuiComponents *gui, const int margin, const int win_w, const int text_display_h) {
    gui->text_display = new Fl_Text_Display(TEXT_DISPLAY_DIMS(margin, win_w, text_display_h));
    gui->text_buffer = new Fl_Text_Buffer();
    gui->text_display->buffer(gui->text_buffer);
    gui->text_display->textfont(FL_COURIER);
    gui->text_display->textsize(TEXT_SIZE);
}

/**
 * Initializes working directory section
 * Args:
 *   gui: Pointer to GUI components
 *   margin: Window margin size
 *   win_w: Window width
 *   y_pos: Vertical position for section
 */
void initialize_cwd_section(GuiComponents *gui, const int margin, const int win_w, const int y_pos) {
    gui->cwd_label = new Fl_Box(CWD_LABEL_DIMS(margin, win_w, y_pos), "/home");
    gui->cwd_label->align(FL_ALIGN_LEFT | FL_ALIGN_INSIDE);
}

/**
 * Initializes command input section
 * Args:
 *   gui: Pointer to GUI components
 *   margin: Window margin size
 *   win_w: Window width
 *   y_pos: Vertical position for section
 *   command_width: Width of command section
 */
void initialize_command_section(GuiComponents *gui, const int margin, const int y_pos, const int command_width) {
    gui->cmd_label = new Fl_Box(CMD_LABEL_DIMS(margin, y_pos, command_width), "Command Input:");
    gui->cmd_label->align(FL_ALIGN_LEFT | FL_ALIGN_INSIDE);
    gui->command_input = new Fl_Input(CMD_INPUT_DIMS(margin, y_pos, command_width));
    gui->command_input->callback(command_input_callback);
    gui->command_input->when(FL_WHEN_ENTER_KEY);
}

/**
 * Creates encryption method, key, and path controls
 * Args:
 *   gui: Pointer to GUI components
 *   encryption_x: Starting X position
 *   y_pos: Vertical position
 *   control_width: Width of each control
 *   spacing: Space between controls
 */
void create_encryption_controls(GuiComponents *gui, const int encryption_x, const int y_pos, const int control_width) {
    gui->enc_label = new Fl_Box(ENC_LABEL_DIMS(encryption_x, y_pos, control_width), "Decryption:");
    gui->enc_label->align(FL_ALIGN_LEFT | FL_ALIGN_INSIDE);
    gui->encryption_choice = new Fl_Choice(ENC_CHOICE_DIMS(encryption_x, y_pos, control_width));
    for (int i = 0; encryption_methods[i] != nullptr; i++) {
        gui->encryption_choice->add(encryption_methods[i]);
    }
    gui->encryption_choice->value(FIRST_ENC_LIST_INDEX);
    gui->key_label = new Fl_Box(KEY_LABEL_DIMS(encryption_x, y_pos, control_width), "Key:");
    gui->key_label->align(FL_ALIGN_LEFT | FL_ALIGN_INSIDE);
    gui->key_input = new Fl_Input(KEY_INPUT_DIMS(encryption_x, y_pos, control_width));
    gui->path_label = new Fl_Box(PATH_LABEL_DIMS(encryption_x, y_pos, control_width), "Path:");
    gui->path_label->align(FL_ALIGN_LEFT | FL_ALIGN_INSIDE);
    gui->file_path_input = new Fl_Input(PATH_INPUT_DIMS(encryption_x, y_pos, control_width));
}

/**
 * Initializes encryption section including controls and submit button
 * Args:
 *   gui: Pointer to GUI components
 *   margin: Window margin size
 *   win_w: Window width
 *   y_pos: Vertical position for section
 *   command_width: Width of command section
 */
void initialize_encryption_section(GuiComponents *gui, const int margin, const int win_w, const int y_pos,
                                   const int command_width) {
    const int encryption_x = margin + command_width + margin;
    const int encryption_width = (win_w - ENCRYPTION_SECTION_MARGIN_MULTIPLIER * margin) * ENCRYPTION_SECTION_WIDTH_PCT
                                 / ENCRYPTION_PCT_DIVISOR;
    const int control_width = (encryption_width - ENCRYPTION_CONTROL_GAP) / ENCRYPTION_CONTROL_COUNT;
    create_encryption_controls(gui, encryption_x, y_pos, control_width);
    gui->submit_button = new Fl_Button(encryption_x + encryption_width - ENCRYPTION_BTN_WIDTH,
                                       y_pos + ENCRYPTION_BTN_Y_OFFSET,
                                       ENCRYPTION_BTN_WIDTH,
                                       ENCRYPTION_BTN_HEIGHT,
                                       "Decrypt");
    gui->submit_button->callback(submit_callback);
}

/**
 * Initializes and displays main GUI
 * Args:
 *   socket_fd: Socket for server communication
 */
void start_gui(const int socket_fd, const unsigned char *encryption_key) {
    cleanup_gui();
    const int screen_w = Fl::w();
    const int screen_h = Fl::h();
    const int win_w = screen_w * WINDOW_SIZE_PCT / ENCRYPTION_PCT_DIVISOR;
    const int win_h = screen_h * WINDOW_SIZE_PCT / ENCRYPTION_PCT_DIVISOR;
    gui = new GuiComponents;
    memset(gui, 0, sizeof(GuiComponents));
    gui->socket_fd = socket_fd;
    gui->encryption_key = encryption_key;
    gui->window = new Fl_Window(win_w, win_h, "Cryptography Game Client");
    constexpr int margin = MARGIN_SIZE;
    const int text_display_h = win_h - (TEXT_DISPLAY_HEIGHT_MULTIPLIER * ELEMENT_HEIGHT +
                                        TEXT_DISPLAY_MARGIN_MULTIPLIER * margin +
                                        TEXT_DISPLAY_OFFSET);
    const int command_width = ((win_w - COMMAND_MARGIN_MULTIPLIER * margin) *
                               COMMAND_SECTION_WIDTH_PCT) / ENCRYPTION_PCT_DIVISOR;
    initialize_text_display(gui, margin, win_w, text_display_h);
    int y_pos = text_display_h + Y_POS_MARGIN_MULTIPLIER * margin;
    initialize_cwd_section(gui, margin, win_w, y_pos);
    y_pos += Y_POS_INCREMENT_A + Y_POS_INCREMENT_B;
    initialize_command_section(gui, margin, y_pos, command_width);
    initialize_encryption_section(gui, margin, win_w, y_pos, command_width);
    gui->window->resizable(gui->text_display);
    gui->window->end();
    gui->window->show();
    Fl::run();
}<|MERGE_RESOLUTION|>--- conflicted
+++ resolved
@@ -149,7 +149,6 @@
     Fl_Box *cwd_label;
     Fl_Button *submit_button;
     int socket_fd;
-    const unsigned char *encryption_key;
     Fl_Box *cmd_label;
     Fl_Box *enc_label;
     Fl_Box *key_label;
@@ -197,7 +196,7 @@
  */
 void update_cwd_label(const char *new_cwd) {
     if (gui && gui->cwd_label) {
-        gui->cwd_label->copy_label(new_cwd);
+        gui->cwd_label->label(new_cwd);
         gui->window->redraw();
     }
 }
@@ -270,11 +269,7 @@
     }
     char buffer[COMMAND_BUFFER_SIZE];
     prepare_buffer(buffer, sizeof(buffer), command, "CMD");
-<<<<<<< HEAD
-    s_send(gui->socket_fd, gui->encryption_key, buffer, strlen(buffer));
-=======
     s_send(gui->socket_fd, buffer, strlen(buffer));
->>>>>>> 0bd4e9fb
     char message[COMMAND_MESSAGE_SIZE];
     snprintf(message, sizeof(message), ":$> %s\n", command);
     append_to_text_view(message);
@@ -308,7 +303,7 @@
              encryption_method, path, path, key, path, path);
     char buffer[COMMAND_MESSAGE_SIZE];
     prepare_buffer(buffer, sizeof(buffer), command, "CMD");
-    s_send(gui->socket_fd, gui->encryption_key, buffer, strlen(buffer));
+    s_send(gui->socket_fd, buffer, strlen(buffer));
 }
 
 /**
@@ -478,7 +473,7 @@
  * Args:
  *   socket_fd: Socket for server communication
  */
-void start_gui(const int socket_fd, const unsigned char *encryption_key) {
+void start_gui(const int socket_fd) {
     cleanup_gui();
     const int screen_w = Fl::w();
     const int screen_h = Fl::h();
@@ -487,7 +482,6 @@
     gui = new GuiComponents;
     memset(gui, 0, sizeof(GuiComponents));
     gui->socket_fd = socket_fd;
-    gui->encryption_key = encryption_key;
     gui->window = new Fl_Window(win_w, win_h, "Cryptography Game Client");
     constexpr int margin = MARGIN_SIZE;
     const int text_display_h = win_h - (TEXT_DISPLAY_HEIGHT_MULTIPLIER * ELEMENT_HEIGHT +
